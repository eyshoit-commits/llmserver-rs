[package]
name = "llmserver-rs"
version = "0.1.1"
edition = "2021"

[patch.crates-io]
#rkllm-rs = { path = "../rkllm-rs"}
#sensevoice-rs = { path = "../sensevoice-rs"}
#autotokenizer = { path = "../auto-tokenizer"}

[dependencies]
utoipa = { version = "5.4.0", features = [ "actix_extras" ] }
actix-web = "4.11.0"
serde = { version = "1.0.219", features = ["derive"] }
actix-service = "2.0.3"
futures = "0.3.31"
tokio = { version = "1.45.1", features = ["rt-multi-thread", "macros", "sync"] }
utoipa-actix-web = "0.1.2"
utoipa-swagger-ui = { version = "9.0.2", features = ["actix-web"] }
serde_json = "1.0.140"
env_logger = "0.11.8"
rkllm-rs = "0.1.10"
autotokenizer = "0.1.2"
serde_variant = "0.1.3"
actix = "0.13.5"
tokio-stream = "0.1.17"
rand = "0.9.1"
hf-hub = "0.4.3"
clap = "4.5.39"
actix-multipart = "0.7.2"
sensevoice-rs = "0.1.2"
hound = "3.5.1"
<<<<<<< HEAD
tokio-postgres = { version = "0.7.12", features = ["with-serde_json-1", "with-chrono-0_4"] }
rustls = { version = "0.23.23", default-features = false, features = ["std"] }
tokio-rustls = "0.26.2"
webpki-roots = "0.25.4"
=======
deadpool-postgres = { version = "0.12.1", features = ["serde"] }
tokio-postgres = { version = "0.7.12", features = ["with-serde_json-1", "with-chrono-0_4"] }
>>>>>>> de0c4ee8
chrono = { version = "0.4.39", default-features = false, features = ["clock", "serde"] }
anyhow = "1.0.95"
log = "0.4.25"<|MERGE_RESOLUTION|>--- conflicted
+++ resolved
@@ -30,15 +30,12 @@
 actix-multipart = "0.7.2"
 sensevoice-rs = "0.1.2"
 hound = "3.5.1"
-<<<<<<< HEAD
 tokio-postgres = { version = "0.7.12", features = ["with-serde_json-1", "with-chrono-0_4"] }
 rustls = { version = "0.23.23", default-features = false, features = ["std"] }
 tokio-rustls = "0.26.2"
 webpki-roots = "0.25.4"
-=======
 deadpool-postgres = { version = "0.12.1", features = ["serde"] }
 tokio-postgres = { version = "0.7.12", features = ["with-serde_json-1", "with-chrono-0_4"] }
->>>>>>> de0c4ee8
 chrono = { version = "0.4.39", default-features = false, features = ["clock", "serde"] }
 anyhow = "1.0.95"
 log = "0.4.25"