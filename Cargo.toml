--- conflicted
+++ resolved
@@ -34,15 +34,12 @@
 rustls = { version = "0.23.23", default-features = false, features = ["std"] }
 tokio-rustls = "0.26.2"
 webpki-roots = "0.25.4"
-<<<<<<< HEAD
 chrono = { version = "0.4.39", default-features = false, features = ["clock", "serde"] }
 anyhow = "1.0.95"
 log = "0.4.25"
 subtle = "2.5.0"
-=======
 deadpool-postgres = { version = "0.12.1", features = ["serde"] }
 tokio-postgres = { version = "0.7.12", features = ["with-serde_json-1", "with-chrono-0_4"] }
 chrono = { version = "0.4.39", default-features = false, features = ["clock", "serde"] }
 anyhow = "1.0.95"
-log = "0.4.25"
->>>>>>> 91fc7163
+log = "0.4.25"