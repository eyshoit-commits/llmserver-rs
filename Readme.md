# llmserver-rs [![dependency status](https://deps.rs/repo/github/darkautism/llmserver-rs/status.svg)](https://deps.rs/repo/github/darkautism/llmserver-rs)

A Rust-based, OpenAI-style API server for large language models (LLMs) that can run on the Rknpu

## Description

This project provides a Rust implementation of an API server that mimics the functionality of OpenAI's LLM API. It allows users to interact with large language models directly from their applications, leveraging the performance and safety of Rust.

## Features

- **OpenAI-style API**: Compatible with OpenAI's API endpoints for easy integration.
- **Rust Language**: Utilizes Rust for its performance, safety, and concurrency features.
- **Hardware Compatibility**: Specifically designed to run on the rknpu, powered by the rk3588 chip.
- **PGML Admin Dashboard**: Load and manage RAG-ready PostgresML pipelines directly from the web UI. See [docs/pgml-admin.md](docs/pgml-admin.md).

## Installation

You must need rknpu driver above 0.9.7.
To install and run `llmserver-rs`, follow these steps:

**Install dep packages:**
```bash
sudo apt update
sudo apt install clang curl libssl-dev pkg-config cmake libsentencepiece-dev libsentencepiece0 -y
```

**Install rknn.so and rkllm.so:**
```bash
sudo curl -L https://github.com/airockchip/rknn-llm/raw/refs/heads/main/rkllm-runtime/Linux/librkllm_api/aarch64/librkllmrt.so -o /lib/librkllmrt.so
sudo curl -L https://github.com/airockchip/rknn-toolkit2/raw/refs/heads/master/rknpu2/runtime/Linux/librknn_api/aarch64/librknnrt.so -o /lib/librknnrt.so
```

**Clone the Repository**:
```bash
git clone https://github.com/darkautism/llmserver-rs
```
**Build the Project:**
```bash
cd llmserver-rs
cargo build --release
```
**Run the Server:**
```bash
./target/release/llmserver kautism/DeepSeek-R1-Distill-Qwen-1.5B-RK3588S-RKLLM1.1.4
```

### Enable the PostgresML Admin Dashboard

```bash
# 1. Provide a secure password (or use .env / secret manager)
export PGML_POSTGRES_PASSWORD='pGml-Admin#2025!Secure'

# 2. Launch the lightweight PostgresML instance (listens on 6543)
docker compose -f docker-compose.pgml.yml up -d

<<<<<<< HEAD
# 3. Point llmserver-rs to the database (disable TLS for the local compose service)
export DATABASE_URL="postgresql://pgml_admin:${PGML_POSTGRES_PASSWORD}@localhost:6543/pgml"
export PGML_TLS_MODE=disable
```

Refer to [docs/pgml-admin.md](docs/pgml-admin.md) for Supabase instructions, including the TLS-required `PGML_TLS_MODE=require` configuration, and advanced operations.
=======
# 3. Point llmserver-rs to the database
export DATABASE_URL="postgresql://pgml_admin:${PGML_POSTGRES_PASSWORD}@localhost:6543/pgml"
```

Refer to [docs/pgml-admin.md](docs/pgml-admin.md) for Supabase instructions and advanced operations.
>>>>>>> de0c4ee8

## Install on cluster

You need to find out which sbc in your cluster is cpu rk3588

```bash
yourname@hostname$ microk8s kubectl get nodes
NAME                STATUS   ROLES    AGE     VERSION
kautism-desktop     Ready    <none>   16d     v1.32.2
kautism-orangepi5   Ready    <none>   6d16h   v1.32.2
```

Label your node
```bash
microk8s kubectl label nodes <node-name> cpu=rk3588
```

Apply your yaml, if you don't know how to write it, you can copy `k8s/*` as template

```bash
yourname@hostname$ microk8s kubectl apply -f k8s/deepseek-1.5b.yaml
persistentvolumeclaim/llmserver-pvc created
deployment.apps/llmserver created
service/llmserver-service created
```

**Note**: My yaml use rock-ceph as backend pvc provider. You can change it you liked. Or you can follow [this guide](https://microk8s.io/docs/how-to-ceph) to build your own cluster storage system
**Note**: [error maybe happened](https://github.com/canonical/microk8s/issues/4314#issuecomment-1873823537)

Now you can see pod in your default namespace(if you do not like default namespace, change it by yourself).

```bash
sudo microk8s kubectl get all
NAME                                    READY   STATUS    RESTARTS      AGE
pod/llmserver-7bb666876d-9nzn6          1/1     Running   0             37s


NAME                        TYPE        CLUSTER-IP       EXTERNAL-IP   PORT(S)        AGE
service/llmserver-service   NodePort    10.152.183.39    <none>        80:31106/TCP   12m
```

Using any ip of your cluster node with node port to access your llm api

http://*<*your node ip not cluster ip*>*:31106/swagger-ui/

## Support module

llmserver support all of pure text to text model now. You can write your own config place in [assets/config](assets/config).


Here is tested model llmserver supported.

### Text generation model

| Model Name | Size | Mem usage (Estimated) | Microk8s config | Notes |
| --- | --- | --- | --- | --- |
| [kautism/DeepSeek-R1-Distill-Qwen-1.5B-RK3588S-RKLLM1.1.4](https://huggingface.co/kautism/DeepSeek-R1-Distill-Qwen-1.5B-RK3588S-RKLLM1.1.4) | 2.04GB | 2.07 GB | [link](k8s/deepseek-1.5b.yaml) | |
| [kautism/kautism/DeepSeek-R1-Distill-Qwen-7B-RK3588S-RKLLM1.1.4](https://huggingface.co/kautism/kautism/DeepSeek-R1-Distill-Qwen-7B-RK3588S-RKLLM1.1.4) | 8.19GB | 9+ GB | [link](k8s/deepseek-7b.yaml) | Only work on Opi 5 16 GB model|
| [thanhtantran/gemma-3-1b-it-rk3588-1.2.0](https://huggingface.co/thanhtantran/gemma-3-1b-it-rk3588-1.2.0) | 1.63GB | 1.17 GB | [link](k8s/deepseek-7b.yaml) | |


### Speech to text model
| Model Name | Size | Mem usage (Estimated) | Microk8s config | Notes |
| --- | --- | --- | --- | --- |
| [happyme531/SenseVoiceSmall-RKNN2](https://huggingface.co/happyme531/SenseVoiceSmall-RKNN2) | 486MB | 1.1 GB | [link](k8s/sensevoicesmall.yaml) | |



## Usage

You can access the online documentation at http://localhost:8443/swagger-ui/, which includes request examples and curl demo code. When `DATABASE_URL` is configured, the PGML dashboard is exposed at http://localhost:8443/admin.

The API server provides the following endpoints:

- /v1/chat/completions: Generate chat completions for conversational AI.
- /v1/audio/transcriptions: Speech Recognition 

### Usage example

Server side:
```Bash
yourname@hostname$ cargo run happyme531/SenseVoiceSmall-RKNN2
[2025-03-20T07:55:18Z INFO  hf_hub] Using token file found "/home/kautism/.cache/huggingface/token"
[2025-03-20T07:55:27Z INFO  actix_server::builder] starting 8 workers
[2025-03-20T07:55:27Z INFO  actix_server::server] Actix runtime found; starting in Actix runtime
[2025-03-20T07:55:27Z INFO  actix_server::server] starting service: "actix-web-service-0.0.0.0:8443", workers: 8, listening on: 0.0.0.0:8443
[2025-03-20T07:57:59Z INFO  actix_web::middleware::logger] 127.0.0.1 "POST /v1/audio/transcriptions HTTP/1.1" 400 150 "-" "curl/8.9.1" 0.017539
TempFile { file: NamedTempFile("/tmp/.tmpgH49L9"), content_type: Some("application/octet-stream"), file_name: Some("output.wav"), size: 1289994 }
Text("SenseVoiceSmall")
[2025-03-20T07:58:20Z INFO  actix_web::middleware::logger] 127.0.0.1 "POST /v1/audio/transcriptions HTTP/1.1" 200 638 "-" "curl/8.9.1" 2.596680
```

Client Side:(please change your wav path)
```Bash
yourname@hostname$ curl http://localhost:8443/v1/audio/transcriptions -H "Content-Type: multipart/form-data"   -F file="@/home/kautism/.cache/huggingface/hub/models--happyme531--SenseVoiceSmall-RKNN2/snapshots/01bc98205905753b7caafd6da25c84fba2490b59/output.wav"   -F model="SenseVoiceSmall"

{"text":"大家好喵今天给大家分享的是在线一线语音生成网站的合集能够更加方便大家选择自己想要生成的角色四进入网站可以看到所有的生成模型都在这里选择你想要深层的角色点击进入就来到我频到了生成的页面在文本框内输入你想要生成的内容然后点击生成就好了另外呢因为每次的生成结果都会更都会有一些不一样的地方如果您觉得第一次的生成效果不好的话可以尝试重新生成也可以稍微调节一下像的住址再生成试试上使用时一定要遵守法律法规不可以损害刷害人的形象哦"}
```

## License
This project is licensed under the MIT License.

## Acknowledgements

[OpenAI](https://platform.openai.com/docs/api-reference) for their pioneering work in LLM APIs.<|MERGE_RESOLUTION|>--- conflicted
+++ resolved
@@ -53,20 +53,17 @@
 # 2. Launch the lightweight PostgresML instance (listens on 6543)
 docker compose -f docker-compose.pgml.yml up -d
 
-<<<<<<< HEAD
 # 3. Point llmserver-rs to the database (disable TLS for the local compose service)
 export DATABASE_URL="postgresql://pgml_admin:${PGML_POSTGRES_PASSWORD}@localhost:6543/pgml"
 export PGML_TLS_MODE=disable
 ```
 
 Refer to [docs/pgml-admin.md](docs/pgml-admin.md) for Supabase instructions, including the TLS-required `PGML_TLS_MODE=require` configuration, and advanced operations.
-=======
 # 3. Point llmserver-rs to the database
 export DATABASE_URL="postgresql://pgml_admin:${PGML_POSTGRES_PASSWORD}@localhost:6543/pgml"
 ```
 
 Refer to [docs/pgml-admin.md](docs/pgml-admin.md) for Supabase instructions and advanced operations.
->>>>>>> de0c4ee8
 
 ## Install on cluster
 
