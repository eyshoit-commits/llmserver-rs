--- conflicted
+++ resolved
@@ -1,4 +1,3 @@
-<<<<<<< HEAD
 use clap::{Arg, ArgAction, Command};
 use std::{
     fs,
@@ -14,15 +13,6 @@
     hf::HuggingFaceDownloader,
     manager::ModelManager,
     utils::ModelConfig,
-=======
-use std::path::PathBuf;
-use std::sync::Arc;
-
-use actix_web::{head, middleware::Logger, web, App, HttpServer, Result};
-use llmserver_rs::{
-    admin, asr::simple::SimpleASRConfig, db::PgmlRepository, utils::ModelConfig, AIModel,
-    ProcessAudio, ProcessMessages, ShutdownMessages,
->>>>>>> 5d1ad323
 };
 use log::warn;
 use utoipa_actix_web::{scope, AppExt};
@@ -99,7 +89,6 @@
         )
         .get_matches();
 
-<<<<<<< HEAD
     let preload_repos: Vec<String> = matches
         .get_many::<String>("model")
         .map(|vals| vals.cloned().collect())
@@ -125,26 +114,6 @@
             "[bootstrap] Created default admin account. username=admin password={}. Please change it immediately via the web UI.",
             password
         );
-=======
-    let pgml_repository = match PgmlRepository::try_from_env().await {
-        Ok(repo) => repo,
-        Err(err) => {
-            warn!("Failed to initialise PGML repository: {}", err);
-            None
-        }
-    };
-
-    if pgml_repository.is_none() {
-        warn!("PGML Admin dashboard disabled: DATABASE_URL is not configured");
-    }
-    let pgml_repository = web::Data::new(pgml_repository);
-
-    //初始化模型
-    let mut num_instances = 1; // 根據資源設定
-
-    if let Some(value) = matches.get_one::<usize>("instances") {
-        num_instances = *value;
->>>>>>> 5d1ad323
     }
 
     let model_config_table = load_model_configs()?;
@@ -156,7 +125,6 @@
         }
     }
 
-<<<<<<< HEAD
     let cache_dir =
         std::env::var("LLMSERVER_MODEL_CACHE").unwrap_or_else(|_| "data/model-cache".to_string());
     let downloader = HuggingFaceDownloader::new(PathBuf::from(cache_dir))?;
@@ -164,11 +132,6 @@
     let database_data = Data::new(database.clone());
     let manager_data = Data::new(manager.clone());
     let downloader_data = Data::new(downloader.clone());
-=======
-    if audio_recipients.len() == 0 && llm_recipients.len() == 0 {
-        panic!("You do not load any model");
-    }
->>>>>>> 5d1ad323
 
     let bind_address =
         std::env::var("LLMSERVER_BIND_ADDRESS").unwrap_or_else(|_| "0.0.0.0:8443".to_string());
@@ -176,7 +139,6 @@
     HttpServer::new(move || {
         let pgml_repository = pgml_repository.clone();
         let (app, api) = App::new()
-<<<<<<< HEAD
             .app_data(database_data.clone())
             .app_data(manager_data.clone())
             .app_data(downloader_data.clone())
@@ -187,64 +149,18 @@
                     .service(chat::chat_completions)
                     .service(audio::audio_transcriptions)
                     .service(audio::audio_speech),
-=======
-            .app_data(web::Data::new(llm_recipients.clone()))
-            .app_data(web::Data::new(audio_recipients.clone()))
-            .app_data(pgml_repository.clone())
-            .into_utoipa_app()
-            .map(|app| app.wrap(Logger::default()))
-            .service(
-                web::scope("/admin/api")
-                    .route("/login", web::post().to(auth::login))
-                    .route("/logout", web::post().to(auth::logout))
-                    .route("/session", web::get().to(auth::current_admin))
-                    .route("/users", web::post().to(auth::create_admin))
-                    .route("/api-keys", web::get().to(api_keys::list_api_keys))
-                    .route("/api-keys", web::post().to(api_keys::create_api_key))
-                    .route("/api-keys/{id}", web::patch().to(api_keys::update_api_key))
-                    .route("/api-keys/{id}", web::delete().to(api_keys::delete_api_key))
-                    .route("/hf-tokens", web::get().to(huggingface::list_tokens))
-                    .route("/hf-tokens", web::put().to(huggingface::upsert_token))
-                    .route(
-                        "/hf-tokens/{name}",
-                        web::delete().to(huggingface::delete_token),
-                    )
-                    .route("/models", web::get().to(models::list_models))
-                    .route("/models", web::post().to(models::create_model))
-                    .route("/models/{id}", web::get().to(models::get_model))
-                    .route("/models/{id}", web::delete().to(models::delete_model))
-                    .route(
-                        "/models/{id}/download",
-                        web::post().to(models::download_model),
-                    )
-                    .route("/models/{id}/start", web::post().to(models::start_model))
-                    .route("/models/{id}/stop", web::post().to(models::stop_model)),
-            )
-            .service(
-                scope::scope("/admin/api")
-                    .service(admin::list_models)
-                    .service(admin::register_model)
-                    .service(admin::delete_model),
->>>>>>> 5d1ad323
             )
             .service(web::resource("/admin").route(web::get().to(admin::dashboard)))
             .service(health)
-<<<<<<< HEAD
             .configure(admin::configure)
             .split_for_parts();
 
         app.service(SwaggerUi::new("/swagger-ui/{_:.*}").url("/api-docs/openapi.json", api))
-=======
-            .service(Files::new("/admin", "./assets/admin").index_file("index.html"))
->>>>>>> 5d1ad323
     })
     .bind((Ipv4Addr::UNSPECIFIED, 8443))?
     .run()
     .await?;
 
-<<<<<<< HEAD
     manager.shutdown_all().await;
-=======
->>>>>>> 5d1ad323
     Ok(())
 }