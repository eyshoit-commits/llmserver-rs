--- conflicted
+++ resolved
@@ -1,16 +1,10 @@
 use actix_web::{
     post,
-<<<<<<< HEAD
     web::{self, Data, Json},
     HttpResponse, Responder,
-=======
-    web::{self, Json},
-    HttpRequest, HttpResponse, Responder,
->>>>>>> 5d1ad323
 };
 use futures::StreamExt;
 use serde::{Deserialize, Serialize};
-<<<<<<< HEAD
 use std::{sync::Arc, time::SystemTime};
 use tokio::sync::Mutex;
 use uuid::Uuid;
@@ -20,14 +14,6 @@
     db::Database,
     manager::ModelManager,
     token::{estimate_messages_tokens, estimate_text_tokens},
-=======
-use std::time::SystemTime;
-
-use crate::state::AppState;
-use crate::{
-    api_keys::{extract_api_key, record_token_usage, validate_api_key},
-    tokenizer::{count_messages_tokens, count_text_tokens},
->>>>>>> 5d1ad323
     Content, Message, OpenAiError, ProcessMessages, Role,
 };
 
@@ -157,16 +143,10 @@
 )]
 #[post("/chat/completions")]
 pub async fn chat_completions(
-<<<<<<< HEAD
     api_key: ApiKeyIdentity,
     body: Json<ChatCompletionsRequest>,
     manager: Data<ModelManager>,
     db: Data<Database>,
-=======
-    req: HttpRequest,
-    body: Json<ChatCompletionsRequest>,
-    state: web::Data<AppState>,
->>>>>>> 5d1ad323
 ) -> impl Responder {
     let id = Uuid::new_v4().to_string();
     let created = SystemTime::now();
@@ -175,45 +155,8 @@
         .expect("Time went backwards")
         .as_secs();
 
-<<<<<<< HEAD
     let llm_pool = manager.llm_pool().await;
     let Some(llm_pool) = llm_pool.get(&body.model) else {
-=======
-    let Some(api_key) = extract_api_key(&req) else {
-        return HttpResponse::Unauthorized().finish();
-    };
-
-    let api_key_info = match validate_api_key(&state.pool, &api_key).await {
-        Ok(Some(info)) => info,
-        Ok(None) => return HttpResponse::Unauthorized().finish(),
-        Err(err) => return err,
-    };
-
-    if body.stream.unwrap_or(false) {
-        return HttpResponse::NotImplemented().json(OpenAiError {
-            message: "Streaming responses are not supported when API key enforcement is enabled."
-                .to_string(),
-            code: "stream_not_supported".to_owned(),
-            r#type: "invalid_request_error".to_owned(),
-            param: None,
-        });
-    }
-
-    let prompt_tokens = count_messages_tokens(&body.messages);
-    if let Some(limit) = api_key_info.token_limit {
-        let current_total = api_key_info.prompt_tokens_used + api_key_info.completion_tokens_used;
-        if current_total + prompt_tokens >= limit {
-            return HttpResponse::TooManyRequests().json(OpenAiError {
-                message: "token quota exceeded".to_owned(),
-                code: "quota_exceeded".to_owned(),
-                r#type: "rate_limit_exceeded".to_owned(),
-                param: None,
-            });
-        }
-    }
-
-    let Some(llm) = state.model_manager.choose_llm(&body.model).await else {
->>>>>>> 5d1ad323
         return HttpResponse::BadRequest().json(OpenAiError {
             message: format!(
                 "The model {} does not exist or you do not have access to it.",
@@ -231,7 +174,6 @@
 
     match actix_web::rt::time::timeout(std::time::Duration::from_secs(5), send_future).await {
         Ok(Ok(Ok(receiver))) => {
-<<<<<<< HEAD
             let prompt_tokens = estimate_messages_tokens(&body.messages);
             if body.stream.unwrap_or(false) {
                 let object = "chat.completion.chunk".to_owned();
@@ -349,28 +291,6 @@
                     choices,
                     usage: Some(usage),
                 })
-=======
-            let chunks = receiver.collect::<Vec<_>>().await;
-            let content = chunks.join("");
-            let completion_tokens = count_text_tokens(&content);
-
-            let usage = Usage {
-                completion_tokens: completion_tokens as i32,
-                prompt_tokens: prompt_tokens as i32,
-                total_tokens: (completion_tokens + prompt_tokens) as i32,
-            };
-
-            if let Err(err) = record_token_usage(
-                &state.pool,
-                &api_key_info.id,
-                &body.model,
-                prompt_tokens,
-                completion_tokens,
-            )
-            .await
-            {
-                return err;
->>>>>>> 5d1ad323
             }
 
             let object = "chat.completion".to_owned();
